--- conflicted
+++ resolved
@@ -5,9 +5,4 @@
 matplotlib
 pandas
 sympy
-<<<<<<< HEAD
-texttable
-pathlib
-=======
-texttable
->>>>>>> cbe235f6
+texttable