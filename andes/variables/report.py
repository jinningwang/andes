--- conflicted
+++ resolved
@@ -53,13 +53,8 @@
         info.append('Report Time: ' + strftime("%m/%d/%Y %I:%M:%S %p") + '\n\n')
         if self.system.SPF.solved:
             info.append('Power flow method: ' + self.system.SPF.solver.upper() + '\n')
-<<<<<<< HEAD
-            info.append('Number of iterations: ' + str(self.system.SPF.niter) + '\n')
+            info.append('Number of iterations: ' + str(self.system.SPF.iter) + '\n')
             info.append('Flat-start: ' + ('Yes' if self.system.SPF.flatstart else 'No') + '\n')
-=======
-            info.append('Flat-start: ' + ('Yes' if self.system.SPF.flatstart else 'No') + '\n')
-            info.append('Number of iterations: ' + str(self.system.SPF.niter) + '\n')
->>>>>>> b703bcb1
 
         return info
 
