from cvxopt import matrix, mul, spmatrix, div, sin, cos
from .dcbase import DCBase
from ..utils.math import *
from ..consts import *


class VSC(DCBase):
    """VSC model for power flow study"""
    def __init__(self, system, name):
        super().__init__(system, name)
        self._group = 'AC/DC'
        self._name = 'VSC'
        self._ac = {'bus': ['a', 'v']}
        self._params.extend(['rsh',
                             'xsh',
                             'vshmax',
                             'vshmin',
                             'Ishmax',
                             'pref0',
                             'qref0',
                             'vref0',
                             'v0',
                             'vdcref0',
                             'k0',
                             'k1',
                             'k2',
                             'droop',
                             'K',
                             'vhigh',
                             'vlow'])
        self._data.update({'rsh': 0.01,
                           'xsh': 0.1,
                           'vshmax': 1.1,
                           'vshmin': 0.9,
                           'Ishmax': 2,
                           'bus': None,
                           'control': None,
                           'v0': 1.0,
                           'pref0': 0,
                           'qref0': 0,
                           'vref0': 1.0,
                           'vdcref0': 1.0,
                           'k0': 0,
                           'k1': 0,
                           'k2': 0,
                           'droop': False,
                           'K': 0,
                           'vhigh': 9999,
                           'vlow': 0.0,
                           })
        self._units.update({'rsh': 'pu',
                            'xsh': 'pu',
                            'vshmax': 'pu',
                            'vshmin': 'pu',
                            'Ishmax': 'pu',
                            'bus': 'na',
                            'v0': 'pu',
                            'pshc': 'pu',
                            'qshc': 'pu',
                            'vc': 'pu',
                            'vdc0': 'pu',
                            'k0': 'na',
                            'k1': 'na',
                            'k2': 'na',
                            'droop': 'na',
                            'K': 'na',
                            'vhigh': 'pu',
                            'vlow': 'pu',
                            'control': 'na'
                            })
        self._algebs.extend(['ash', 'vsh', 'psh', 'qsh', 'pdc', 'Ish'])
        self._unamey.extend(['ash', 'vsh', 'psh', 'qsh', 'pdc', 'Ish'])
        self._fnamey.extend(['\\theta_{sh}', 'V_{sh}', 'P_{sh}', 'Q_{sh}', 'P_{dc}', 'I_{sh}'])
        self._mandatory.extend(['bus', 'control'])
        self._service.extend(['Zsh', 'Ysh', 'glim', 'ylim', 'vdcref', 'R',
                              'PQ', 'PV', 'vV', 'vQ'])
        self.calls.update({'init0': True, 'pflow': True,
                           'gcall': True, 'gycall': True,
                           'jac0': True, 'shunt': True,
                           })
        self._inst_meta()
        self.glim = []
        self.ylim = []
        self.vio = {}

    def setup(self):
        super().setup()
        self.K = mul(self.K, self.droop)
        self.R = matrix(0, (self.n, 1), 'd')
        self.Zsh = self.rsh + 1j * self.xsh
        self.Ysh = div(1, self.Zsh)

        self.PQ = zeros(self.n, 1)
        self.PV = zeros(self.n, 1)
        self.vV = zeros(self.n, 1)
        self.vQ = zeros(self.n, 1)
        for idx, cc in enumerate(self.control):
            if cc not in ['PQ', 'PV', 'vV', 'vQ']:
                raise KeyError('VSC {0} control parameter {1} is invalid.'.format(self.names[idx], cc))
            self.__dict__[cc][idx] = 1

    def init0(self, dae):
        # behind-transformer AC theta_sh and V_sh - must assign first
        dae.y[self.ash] = dae.y[self.a] + 1e-6
        dae.y[self.vsh] = mul(self.v0, 1 - self.vV) + mul(self.vref0, self.vV) + 1e-6

        Vm = polar(dae.y[self.v], dae.y[self.a] * 1j)
        Vsh = polar(dae.y[self.vsh], dae.y[self.ash] * 1j)  # Initial value for Vsh
        IshC = conj(div(Vsh - Vm, self.Zsh))
        Ssh = mul(Vsh, IshC)

        # PQ PV and V control initials on converters
        dae.y[self.psh] = mul(self.pref0, self.PQ + self.PV)
        dae.y[self.qsh] = mul(self.qref0, self.PQ)
        dae.y[self.v1] = dae.y[self.v2] + mul(dae.y[self.v1], 1 - self.vV) + mul(self.vdcref0, self.vV)

        # PV and V control on AC buses
        dae.y[self.v] = mul(dae.y[self.v], 1 - self.PV - self.vV) + mul(self.vref0, self.PV + self.vV)

        # Converter current initial
        dae.y[self.Ish] = abs(IshC)

        # Converter dc power output
        dae.y[self.pdc] = mul(Vsh, IshC).real() + \
                          (self.k0 + mul(self.k1, dae.y[self.Ish]) + mul(self.k2, mul(dae.y[self.Ish], dae.y[self.Ish])))

    def gcall(self, dae):
        if sum(self.u) == 0:
            return

        Vm = polar(dae.y[self.v], dae.y[self.a])
        Vsh = polar(dae.y[self.vsh], dae.y[self.ash])
        Ish = mul(self.Ysh, Vsh - Vm)
        IshC = conj(Ish)
        Ssh = mul(Vm, IshC)

        # check the Vsh and Ish limits during PF iterations
        vupper = list(abs(Vsh) - self.vshmax)
        vlower = list(abs(Vsh) - self.vshmin)
        iupper = list(abs(IshC) - self.Ishmax)
        # check for Vsh and Ish limit violations
        if self.system.SPF.iter >= self.system.SPF.ipv2pq:
            for i in range(self.n):
                if self.u[i] and (vupper[i] > 0 or vlower[i] <0 or iupper[i] > 0):
                    if i not in self.vio.keys():
                        self.vio[i] = list()
                    if vupper[i] > 0:
                        if 'vmax' not in self.vio[i]:
                            self.vio[i].append('vmax')
                            self.system.Log.debug(' * Vmax reached for VSC_{0}'.format(i))
                    elif vlower[i] < 0:
                        if 'vmin' not in self.vio[i]:
                            self.vio[i].append('vmin')
                            self.system.Log.debug(' * Vmin reached for VSC_{0}'.format(i))
                    if iupper[i] > 0:
                        if 'Imax' not in self.vio[i]:
                            self.vio[i].append('Imax')
                            self.system.Log.debug(' * Imax reached for VSC_{0}'.format(i))

        # AC interfaces - power
        dae.g[self.a] -= mul(self.u, dae.y[self.psh])  # active power load
        dae.g[self.v] -= mul(self.u, dae.y[self.qsh])  # reactive power load

        # DC interfaces - current
        above = list(dae.y[self.v1] - self.vhigh)
        below = list(dae.y[self.v1] - self.vlow)
        above = matrix([1 if i > 0 else 0 for i in above])
        below = matrix([1 if i < 0 else 0 for i in below])
        self.R = mul(above or below, self.K)
        self.vdcref = mul(self.droop, above, self.vhigh) + mul(self.droop, below, self.vlow)
        dae.g[self.v1] -= div(mul(self.u, dae.y[self.pdc]), dae.y[self.v1] - dae.y[self.v2])  # current injection
        dae.g += spmatrix(div(mul(self.u, dae.y[self.pdc]), dae.y[self.v1] - dae.y[self.v2]), self.v2, [0]*self.n, (dae.m, 1), 'd')  # negative current injection

        dae.g[self.ash] = mul(self.u, Ssh.real() - dae.y[self.psh])  # (2)
        dae.g[self.vsh] = mul(self.u, Ssh.imag() - dae.y[self.qsh])  # (3)

        # PQ, PV or V control
        dae.g[self.psh] = mul(dae.y[self.psh] + mul(self.R, dae.y[self.v1] - self.vdcref) - self.pref0, self.PQ + self.PV, self.u) + mul((dae.y[self.v1] - dae.y[self.v2]) - self.vdcref0, self.vV + self.vQ, self.u)  # (12), (15)
        dae.g[self.qsh] = mul(dae.y[self.qsh] - self.qref0, self.PQ + self.vQ, self.u) + mul(dae.y[self.v] - self.vref0, self.PV + self.vV, self.u)  # (13), (16)

        for comp, var in self.vio.items():
            for count, item in enumerate(var):
                if item == 'vmax':
                    yidx = self.vsh[comp]
                    ylim = self.vshmax[comp]
                elif item == 'vmin':
                    yidx = self.vsh[comp]
                    ylim = self.vshmin[comp]
                elif item == 'Imax':
                    yidx = self.Ish[comp]
                    ylim = self.Ishmax[comp]
                else:
                    raise NameError('Unknown limit variable name <{0}>.'.format(item))

                if count == 0:
                    idx = self.qsh[comp]
                    self.switch(comp, 'Q')
                else:
                    idx = self.psh[comp]
                    self.switch(comp, 'P')

                self.system.DAE.factorize = True
                dae.g[idx] = dae.y[yidx] - ylim
                if idx not in self.glim:
                    self.glim.append(idx)
                if yidx not in self.ylim:
                    self.ylim.append(yidx)

        dae.g[self.Ish] = mul(self.u, abs(IshC) - dae.y[self.Ish])  # (10)

        dae.g[self.pdc] = mul(self.u,
                              mul(Vsh, IshC).real() - dae.y[self.pdc] + (self.k0 + mul(self.k1, dae.y[self.Ish]) + mul(self.k2, dae.y[self.Ish] ** 2))
                              )

    def switch(self, idx, control):
        """Switch a single control of <idx>"""
        old = None
        new = None
        if control == 'Q':
            if self.PQ[idx] == 1:
                old = 'PQ'
                new = 'PV'
            elif self.vQ[idx] == 1:
                old = 'vQ'
                new = 'vV'
        elif control == 'P':
            if self.PQ[idx] == 1:
                old = 'PQ'
                new = 'vQ'
            elif self.PV[idx] == 1:
                old = 'PV'
                new = 'vV'
        elif control == 'V':
            if self.PV[idx] == 1:
                old = 'PV'
                new = 'PQ'
            elif self.vV[idx] == 1:
                old = 'vV'
                new = 'vQ'
        elif control == 'v':
            if self.vQ[idx] == 1:
                old = 'vQ'
                new = 'PQ'
            elif self.vV[idx] == 1:
                old = 'vV'
                new = 'PV'
        if old and new:
            self.__dict__[old][idx] = 0
            self.__dict__[new][idx] = 1

    def gycall(self, dae):
        if sum(self.u) == 0:
            return
        Zsh = self.rsh + 1j * self.xsh
        iZsh = div(self.u, abs(Zsh))
        Vh = polar(dae.y[self.v], dae.y[self.a] * 1j)
        Vsh = polar(dae.y[self.vsh], dae.y[self.ash] * 1j)
        Ish = div(Vsh - Vh + 1e-6, Zsh)
        iIsh = div(self.u, Ish)

        gsh = div(self.u, Zsh).real()
        bsh = div(self.u, Zsh).imag()
        V = dae.y[self.v]
        theta = dae.y[self.a]
        Vsh = dae.y[self.vsh]
        thetash = dae.y[self.ash]
        Vdc = dae.y[self.v1] - dae.y[self.v2]
        iVdc2 = div(self.u, Vdc ** 2)

        dae.add_jac(Gy, -div(self.u, Vdc), self.v1, self.pdc)
        dae.add_jac(Gy, mul(dae.y[self.pdc], iVdc2), self.v1, self.v1)
        dae.add_jac(Gy, -mul(dae.y[self.pdc], iVdc2), self.v1, self.v2)

        dae.add_jac(Gy, div(self.u, Vdc), self.v2, self.pdc)
        dae.add_jac(Gy, -mul(dae.y[self.pdc], iVdc2), self.v2, self.v1)
        dae.add_jac(Gy, mul(dae.y[self.pdc], iVdc2), self.v2, self.v2)

        dae.add_jac(Gy, -2*mul(gsh, V) + mul(gsh, Vsh, cos(theta - thetash)) + mul(bsh, Vsh, sin(theta - thetash)), self.ash, self.v)
        dae.add_jac(Gy, mul(gsh, V, cos(theta - thetash)) + mul(bsh, V, sin(theta - thetash)), self.ash, self.vsh)
        dae.add_jac(Gy, -mul(gsh, V, Vsh, sin(theta - thetash)) + mul(bsh, V, Vsh, cos(theta - thetash)), self.ash, self.a)
        dae.add_jac(Gy, mul(gsh, V, Vsh, sin(theta - thetash)) - mul(bsh, V, Vsh, cos(theta - thetash)), self.ash, self.ash)

        dae.add_jac(Gy, 2*mul(bsh, V) + mul(gsh, Vsh, sin(theta - thetash)) - mul(bsh, Vsh, cos(theta - thetash)), self.vsh, self.v)
        dae.add_jac(Gy, mul(gsh, V, sin(theta - thetash)) - mul(bsh, V, cos(theta - thetash)) + 1e-6, self.vsh, self.vsh)
        dae.add_jac(Gy, mul(gsh, V, Vsh, cos(theta - thetash)) + mul(bsh, V, Vsh, sin(theta - thetash)), self.vsh, self.a)
        dae.add_jac(Gy, -mul(gsh, V, Vsh, cos(theta - thetash)) - mul(bsh, V, Vsh, sin(theta - thetash)), self.vsh, self.ash)

        dae.add_jac(Gy, 0.5 * mul(self.u, 2*V - 2*mul(Vsh, cos(theta - thetash)), abs(iIsh), abs(iZsh) ** 2), self.Ish, self.v)
        dae.add_jac(Gy, 0.5 * mul(self.u, 2*Vsh - 2*mul(V, cos(theta - thetash)), abs(iIsh), abs(iZsh) ** 2), self.Ish, self.vsh)
        dae.add_jac(Gy, 0.5 * mul(self.u, 2*V, Vsh, sin(theta-thetash), abs(iIsh), abs(iZsh) ** 2), self.Ish, self.a)
        dae.add_jac(Gy, 0.5 * mul(self.u, 2*V, Vsh, - sin(theta - thetash), abs(iIsh), abs(iZsh) ** 2), self.Ish, self.ash)

        dae.add_jac(Gy, -2 * mul(self.u, self.k2, dae.y[self.Ish]), self.pdc, self.Ish)

        dae.add_jac(Gy, mul(2 * gsh, Vsh) - mul(gsh, V, cos(theta - thetash)) + mul(bsh, V, sin(theta - thetash)), self.pdc, self.vsh)
        dae.add_jac(Gy, -mul(gsh, Vsh, cos(theta - thetash)) + mul(bsh, Vsh, sin(theta - thetash)), self.pdc, self.v)
        dae.add_jac(Gy, mul(gsh, V, Vsh, sin(theta - thetash)) + mul(bsh, V, Vsh, cos(theta - thetash)), self.pdc, self.a)
        dae.add_jac(Gy, -mul(gsh, V, Vsh, sin(theta - thetash)) - mul(bsh, V, Vsh, cos(theta - thetash)), self.pdc, self.ash)

        for gidx, yidx in zip(self.glim, self.ylim):
            dae.set_jac(Gy, 0.0, [gidx] * dae.m, range(dae.m))
            dae.set_jac(Gy, 1.0, [gidx], [yidx])
            dae.set_jac(Gy, 1e-6, [gidx], [gidx])

    def jac0(self, dae):
        dae.add_jac(Gy0, 1e-6, self.v1, self.v1)
        dae.add_jac(Gy0, 1e-6, self.v2, self.v2)
        dae.add_jac(Gy0, 1e-6, self.ash, self.ash)
        dae.add_jac(Gy0, 1e-6, self.vsh, self.vsh)

        dae.add_jac(Gy0, -self.u, self.ash, self.psh)
        dae.add_jac(Gy0, -self.u, self.vsh, self.qsh)

        dae.add_jac(Gy0, mul(self.u, self.PQ + self.PV) + 1e-6, self.psh, self.psh)
        dae.add_jac(Gy0, mul(self.u, self.vV), self.psh, self.v1)
        dae.add_jac(Gy0, -mul(self.u, self.vV), self.psh, self.v2)
        dae.add_jac(Gy0, mul(self.PV + self.PQ, self.u, self.R), self.psh, self.v1)

        dae.add_jac(Gy0, mul(self.u, self.PQ) + 1e-6, self.qsh, self.qsh)
        dae.add_jac(Gy0, mul(self.u, self.PV + self.vV), self.qsh, self.v)

        dae.add_jac(Gy0, -self.u, self.a, self.psh)
        dae.add_jac(Gy0, -self.u, self.v, self.qsh)

        dae.add_jac(Gy0, -self.u + 1e-6, self.Ish, self.Ish)

        dae.add_jac(Gy0, -self.u + 1e-6, self.pdc, self.pdc)
        dae.add_jac(Gy0, mul(self.u, self.k1), self.pdc, self.Ish)

    def disable(self, idx):
        """Disable an element and reset the outputs"""
        if idx not in self.int.keys():
            self.message('Element index {0} does not exist.'.format(idx))
            return
        self.u[self.int[idx]] = 0
        # self.system.DAE.y[self.psh] = 0
        # self.system.DAE.y[self.qsh] = 0
        # self.system.DAE.y[self.pdc] = 0
        # self.system.DAE.y[self.Ish] = 0


class VSCDyn(DCBase):
    """Shunt-connected dynamic VSC model for transient simulation"""
    def __init__(self, system, name):
        super(VSCDyn, self).__init__(system, name)
        self._group = 'AC/DC'
        self._name = 'VSCDyn'
        self._ac = {'bus': ['a', 'v']}
        self._data.update({'vsc': None,
                           'Kp1': 0.2,
                           'Ki1': 0.5,
                           'Kp2': 2,
                           'Ki2': 1,
                           'Kp3': 2,
                           'Ki3': 1,
                           'Kp4': 2,
                           'Ki4': 1,
                           'Kpdc': 1,
                           'Kidc': 2,
                           'Tt': 0.02,
                           'Tdc': 0.02,
<<<<<<< HEAD
                           'Cdc': 10.1,
                           'Ldc': 0.1,
                           })
        self._params.extend(['vsc', 'Kp1', 'Ki1', 'Kp2', 'Ki2', 'Kp3', 'Ki3', 'Kp4', 'Ki4', 'Kpdc', 'Kidc',
                             'Tt', 'Tdc', 'Cdc', 'Ldc'])
=======
                           'Cdc': 0.1,
                           'RC': 0,
                           })
        self._params.extend(['vsc', 'Kp1', 'Ki1', 'Kp2', 'Ki2', 'Kp3', 'Ki3', 'Kp4', 'Ki4', 'Kpdc', 'Kidc',
                             'Tt', 'Tdc', 'Cdc', 'RC'])
>>>>>>> 3e9b4658
        self._descr.update({'vsc': 'static vsc idx',
                            'Kp1': 'current controller proportional gain',
                            'Ki1': 'current controller integrator gain',
                            'Kp2': 'Q controller proportional gain',
                            'Ki2': 'Q controller integrator gain',
                            'Kp3': 'ac voltage controller proportional gain',
                            'Ki3': 'ac voltage controller integrator gain',
                            'Kp4': 'P controller proportional gain',
                            'Ki4': 'P controller integrator gain',
                            'Kpdc': 'dc voltage controller proportional gain',
                            'Kidc': 'dc voltage controller integrator gain',
                            'Tt': 'ac voltage measurement delay time constant',
                            'Tdc': 'dc voltage time constant',
                            'Cdc': 'dc interface shunt capacitor',
                            })
        self._algebs.extend(['vref', 'qref', 'pref', 'vdcref', 'Idref', 'Iqref', 'Idcy', 'ICdc'])
<<<<<<< HEAD
        self._states.extend(['Id', 'Iq', 'Md', 'Mq', 'ucd', 'ucq', 'Nd', 'Nq', 'Idcx', 'vCdc', 'ILdc'])
=======
        self._states.extend(['Id', 'Iq', 'Md', 'Mq', 'ucd', 'ucq', 'Nd', 'Nq', 'Idcx' , 'vCdc'])
>>>>>>> 3e9b4658
        self._service.extend(['rsh', 'xsh', 'iLsh', 'wn', 'usd', 'usq', 'iTt', 'iTdc', 'PQ', 'PV', 'vV', 'vQ', 'adq',
                              'pref0', 'qref0', 'vref0', 'vdcref0'])
        self._mandatory.extend(['vsc'])
        self._fnamey.extend(['U^{ref}', 'Q^{ref}', 'P^{ref}', 'U_{dc}^{ref}', 'I_d^{ref}', 'I_q^{ref}', 'I_{dcy}', 'I^C_{dc}'])
<<<<<<< HEAD
        self._fnamex.extend(['I_d', 'I_q', 'M_d', 'M_q', 'u_c^d', 'u_c^q', 'N_d', 'N_q', 'I_{dcx}', 'U^C_{dc}', 'I^L_{dc}'])
=======
        self._fnamex.extend(['I_d', 'I_q', 'M_d', 'M_q', 'u_c^d', 'u_c^q', 'N_d', 'N_q', 'I_{dcx}', 'U^C_{dc}'])
>>>>>>> 3e9b4658
        self.calls.update({'init1': True, 'gcall': True,
                           'fcall': True,
                           'gycall': True, 'fxcall': True,
                           'jac0': True,
                           })
        self._mandatory.remove('node1')
        self._mandatory.remove('node2')
        self._mandatory.remove('Vdcn')
        self._ac = {}
        self._dc = {}
        self._inst_meta()

    def setup(self):
        super(VSCDyn, self).setup()

    def init1(self, dae):
        self.copy_param('VSC', src='rsh', fkey=self.vsc)
        self.copy_param('VSC', src='xsh', fkey=self.vsc)
        self.copy_param('VSC', src='PQ', fkey=self.vsc)
        self.copy_param('VSC', src='PV', fkey=self.vsc)
        self.copy_param('VSC', src='vV', fkey=self.vsc)
        self.copy_param('VSC', src='vQ', fkey=self.vsc)
        self.copy_param('VSC', src='a', fkey=self.vsc)
        self.copy_param('VSC', src='v', fkey=self.vsc)
        self.copy_param('VSC', src='ash', fkey=self.vsc)
        self.copy_param('VSC', src='vsh', fkey=self.vsc)
        self.copy_param('VSC', src='v1', fkey=self.vsc)
        self.copy_param('VSC', src='v2', fkey=self.vsc)

        self.copy_param('VSC', src='psh', dest='pref0', fkey=self.vsc)  # copy indices
        self.copy_param('VSC', src='qsh', dest='qref0', fkey=self.vsc)
        self.copy_param('VSC', src='pdc', dest='pdc', fkey=self.vsc)
        self.pref0 = dae.y[self.pref0]
        self.qref0 = dae.y[self.qref0]
        self.vref0 = mul(self.PV + self.vV, dae.y[self.v])
        self.vdcref0 = mul(self.vV + self.vQ, dae.y[self.v1] - dae.y[self.v2])

        self.wn = ones(self.n, 1)  # in pu
        self.iLsh = div(1.0, self.xsh)
        self.iTt = div(1.0, self.Tt)
        self.iTdc = div(1.0, self.Tdc)
        self.usd = zeros(self.n, 1)
        self.usq = dae.y[self.v]
        k1 = div(self.rsh, self.xsh) ** 2
        k2 = div(self.rsh, self.xsh ** 2)

        dae.x[self.ucd] = mul(dae.y[self.vsh], -sin(dae.y[self.ash] - dae.y[self.a]))
        dae.x[self.ucq] = mul(dae.y[self.vsh], cos(dae.y[self.ash] - dae.y[self.a]))

        dae.y[self.pref] = mul(self.PV + self. PQ, self.pref0)
        dae.y[self.qref] = mul(self.PQ + self.vQ, self.qref0)
        dae.y[self.vref] = mul(self.PV + self.vV, self.vref0)
        dae.y[self.vdcref] = mul(self.vV + self.vQ, self.vdcref0)

        dae.y[self.Idref] = div(self.qref0, self.usq)
        dae.x[self.Id] = div(self.qref0, self.usq)

        dae.y[self.Iqref] = div(self.pref0, self.usq)
        dae.x[self.Iq] = div(self.pref0, self.usq)

        dae.x[self.Md] = mul(self.rsh, dae.x[self.Id])
        dae.x[self.Mq] = mul(self.rsh, dae.x[self.Iq])

        Idc = div(mul(dae.x[self.ucd], dae.x[self.Id]) + mul(dae.x[self.ucq], dae.x[self.Iq]),  dae.y[self.v1] - dae.y[self.v2])
        dae.y[self.Idcy] = mul(self.PQ + self.PV, Idc)
        dae.x[self.Idcx] = mul(self.vQ + self.vV, Idc)
        dae.x[self.ILdc] = -Idc

        dae.x[self.Nd] = mul(self.PV + self.vV, div(self.qref0, self.usq))
        dae.x[self.Nq] = mul(self.vQ + self.vV, dae.x[self.Idcx])

<<<<<<< HEAD
        dae.x[self.vCdc] = dae.y[self.v1]
        dae.y[self.ICdc] = zeros(self.n, 1)
=======
        dae.y[self.ICdc] = zeros(self.n, 1)
        dae.x[self.vCdc] = dae.y[self.v1]
>>>>>>> 3e9b4658

        for idx in self.vsc:
            self.system.VSC.disable(idx)

    def gcall(self, dae):
        self.adq = dae.y[self.a]
        self.usq = mul(dae.y[self.v], cos(dae.y[self.a] - self.adq))
        self.usd = mul(dae.y[self.v], sin(dae.y[self.a] - self.adq))
        iudc = div(1, dae.y[self.v1] - dae.y[self.v2])
        iucq = div(1, dae.x[self.ucq])

        # 1 - vref(1): y0[vref]
        dae.g[self.vref] = mul(self.PV + self.vV, dae.y[self.vref] - self.vref0)

        # 2 - pref(1): y0[pref]
        dae.g[self.pref] = mul(self.PV + self.PQ, dae.y[self.pref] - self.pref0)

        # 3 - qref(1): y0[qref]
        dae.g[self.qref] = mul(self.PQ + self.vQ, dae.y[self.qref] - self.qref0)

        # 4 - vdcref(1): y0[vdcref]
        dae.g[self.vdcref] = mul(self.vV + self.vQ, dae.y[self.vdcref] - self.vdcref0)

        # 5 - Idref(8): y[qref], y[v], x[Id]  |  y0[vref], y0[v]  |  x0[Nd], y0[Idref]
        dae.g[self.Idref] = mul(self.PQ + self.vQ, div(dae.y[self.qref], self.usq) + mul(self.Kp2, dae.y[self.qref] - mul(self.usq, dae.x[self.Id]))) \
                            + mul(self.PV + self.vV, mul(self.Kp3, dae.y[self.vref] - self.usq)) \
                            + dae.x[self.Nd] - dae.y[self.Idref]

        # 6 - Iqref(11): y[pref], y[v], x0[Nq], x[Iq]  |  x[Idcx], y[v1], y[v2], x[Id], x[ucd], x[ucq] | y0[Iqref]
        Iqref1 = mul(self.PQ + self.PV, div(dae.y[self.pref], self.usq) + dae.x[self.Nq] + mul(self.Kp4, dae.y[self.pref] - mul(self.usq, dae.x[self.Iq])))
        Iqref2 = mul(self.vV + self.vQ, mul(dae.x[self.Idcx], (dae.y[self.v1] - dae.y[self.v2])) - mul(dae.x[self.Id], dae.x[self.ucd]), iucq)
        dae.g[self.Iqref] = Iqref1 + Iqref2 - dae.y[self.Iqref]

        # 7 - Idcy(7): x[ucd], x[Id], x[ucq], x[Iq], y[v1], y[v2], y0[Idcy]
        dae.g[self.Idcy] = mul(self.PQ + self.PV, mul(dae.x[self.ucd], dae.x[self.Id]) + mul(dae.x[self.ucq], dae.x[self.Iq]), iudc) - dae.y[self.Idcy]

        # interface equations
        # 8 - a(2): y[v], x[Id]
        dae.g[self.a] -= mul(self.usq, dae.x[self.Iq])

        # 9 - v(2): y[v], x[Iq]
        dae.g[self.v] -= mul(self.usq, dae.x[self.Id])

<<<<<<< HEAD
        # 10 - v1(1): x0[Idcx]
        dae.g[self.v1] -= dae.x[self.ILdc]

        # 11 - v2(3): x0[Idcx]  |  y0[Idcy]  |   y0[ICdc]
        dae.g -= spmatrix(mul(self.vV + self.vQ, dae.x[self.Idcx]) + mul(self.PQ + self.PV, dae.y[self.Idcy]), self.v2, [0] * self.n, (dae.m, 1), 'd')
        dae.g += spmatrix(dae.y[self.ICdc], self.v2, [0] * self.n, (dae.m, 1), 'd')

        # 11.1 - ICdc: x0[Idcx],  y0[Idcy], x0[ILdc], y0[ICdc]
        dae.g[self.ICdc] = mul(self.vV + self.vQ, dae.x[self.Idcx]) + mul(self.PQ + self.PV, dae.y[self.Idcy]) + dae.x[self.ILdc] + dae.y[self.ICdc]
=======
        # 10 - v1: x0[Idcx]  |  y0[Idcy]
        Idc = mul(self.vV + self.vQ, dae.x[self.Idcx]) + mul(self.PQ + self.PV, dae.y[self.Idcy])
        dae.g[self.v1] += -Idc - dae.y[self.ICdc]

        # 11 - v2: x0[Idcx]  |  y0[Idcy]
        dae.g += spmatrix(Idc, self.v2, [0] * self.n, (dae.m, 1), 'd')
        dae.g += spmatrix(dae.y[self.ICdc], self.v2, [0] * self.n, (dae.m, 1), 'd')

        # 11.1
        dae.g[self.ICdc] = dae.y[self.v1] - dae.x[self.vCdc]
        # 11.2
>>>>>>> 3e9b4658

    def jac0(self, dae):
        # 1 [1], 2[1], 3[1], 4[1]
        dae.add_jac(Gy0, self.PV + self.vV + 1e-6, self.vref, self.vref)
        dae.add_jac(Gy0, self.PQ + self.PV + 1e-6, self.pref, self.pref)
        dae.add_jac(Gy0, self.PQ + self.vQ + 1e-6, self.qref, self.qref)
        dae.add_jac(Gy0, self.vV + self.vQ + 1e-6, self.vdcref, self.vdcref)

        # 5 [vref], [v] [Idref], [Nd]
        dae.add_jac(Gy0, mul(self.PV + self.vV, self.Kp3), self.Idref, self.vref)
        dae.add_jac(Gy0, -mul(self.PV + self.vV, self.Kp3), self.Idref, self.v)
        dae.add_jac(Gy0, -1.0, self.Idref, self.Idref)
        dae.add_jac(Gx0, 1.0, self.Idref, self.Nd)

        # 6 [Nq], [Iqref]
        dae.add_jac(Gx0, self.PQ + self.PV, self.Iqref, self.Nq)
        dae.add_jac(Gy0, -1.0, self.Iqref, self.Iqref)

        # 7 - [Idcy]
        dae.add_jac(Gy0, -self.u + 1e-6, self.Idcy, self.Idcy)

<<<<<<< HEAD
        # 10 -
        dae.add_jac(Gx0, -self.u, self.v1, self.ILdc)

        # 11 - [Idcx], [Idcy], [ICdc]
        dae.add_jac(Gx0, -mul(self.u, self.vV + self.vQ), self.v2, self.Idcx)
        dae.add_jac(Gy0, -mul(self.u, self.PQ + self.PV), self.v2, self.Idcy)
        dae.add_jac(Gy0, self.u, self.v2, self.ICdc)

        # 11.1 [Idcx], [Idcy], [ILdc], [ICdc]
        dae.add_jac(Gx0, mul(self.u, self.vV + self.vQ), self.ICdc, self.Idcx)
        dae.add_jac(Gy0, mul(self.u, self.PQ + self.PV), self.ICdc, self.Idcy)
        dae.add_jac(Gx0, self.u, self.ICdc, self.ILdc)
        dae.add_jac(Gy0, self.u + 1e-6, self.ICdc, self.ICdc)
=======
        # 10 - [Idcx], [Idcy]
        dae.add_jac(Gx0, -mul(self.u, self.vV + self.vQ), self.v1, self.Idcx)
        dae.add_jac(Gy0, -mul(self.u, self.PQ + self.PV), self.v1, self.Idcy)
        dae.add_jac(Gy0, -self.u, self.v1, self.ICdc)

        # 11 - [Idcx], [Idcy]
        dae.add_jac(Gx0, mul(self.u, self.vV + self.vQ), self.v2, self.Idcx)
        dae.add_jac(Gy0, mul(self.u, self.PQ + self.PV), self.v2, self.Idcy)

        # 11.1
        dae.add_jac(Gy0, self.u, self.ICdc, self.v1)
        dae.add_jac(Gx0, -self.u, self.ICdc, self.vCdc)
>>>>>>> 3e9b4658

        # 12 - [Id], [Iq], [ucd]
        dae.add_jac(Fx0, -mul(self.rsh, self.iLsh, self.u) + 1e-6, self.Id, self.Id)
        dae.add_jac(Fx0, self.u, self.Id, self.Iq)
        dae.add_jac(Fx0, mul(self.u, self.iLsh), self.Id, self.ucd)

        # 13 - [Iq], [Id], [ucq]
        dae.add_jac(Fx0, -mul(self.u, self.rsh, self.iLsh) + 1e-6, self.Iq, self.Iq)
        dae.add_jac(Fx0, -self.u, self.Iq, self.Id)
        dae.add_jac(Fx0, mul(self.u, self.iLsh), self.Iq, self.ucq)

        # 14 - [Idref], [Id]
        dae.add_jac(Fy0, self.Ki1, self.Md, self.Idref)
        dae.add_jac(Fx0, -self.Ki1, self.Md, self.Id)
        dae.add_jac(Fx0, 1e-6, self.Md, self.Md)

        # 15 - [Iqref], [Iq]
        dae.add_jac(Fy0, self.Ki1, self.Mq, self.Iqref)
        dae.add_jac(Fx0, -self.Ki1, self.Mq, self.Iq)
        dae.add_jac(Fx0, 1e-6, self.Mq, self.Mq)

        # 16 - [Id], [Iq], [ucd], [Md], [Idref]
        dae.add_jac(Fx0, -mul(self.Kp1, self.iTt), self.ucd, self.Id)
        dae.add_jac(Fx0, -mul(self.xsh, self.iTt), self.ucd, self.Iq)
        dae.add_jac(Fx0, -self.iTt, self.ucd, self.ucd)
        dae.add_jac(Fx0, self.iTt, self.ucd, self.Md)
        dae.add_jac(Fy0, mul(self.Kp1, self.iTt), self.ucd, self.Idref)

        # 17 - [Iq], [Id], [ucq], [Mq], [Iqref], [v]
        dae.add_jac(Fx0, -mul(self.Kp1, self.iTt), self.ucq, self.Iq)
        dae.add_jac(Fx0, mul(self.xsh, self.iTt), self.ucq, self.Id)
        dae.add_jac(Fx0, -self.iTt, self.ucq, self.ucq)
        dae.add_jac(Fx0, self.iTt, self.ucq, self.Mq)
        dae.add_jac(Fy0, mul(self.Kp1, self.iTt), self.ucq, self.Iqref)
        dae.add_jac(Fy0, self.iTt, self.ucq, self.v)

        # 18 - [qref], [vref], [v]
        dae.add_jac(Fy0, mul(self.PQ + self.vQ, self.Ki2), self.Nd, self.qref)
        dae.add_jac(Fy0, mul(self.PV + self.vV, self.Ki3), self.Nd, self.vref)
        dae.add_jac(Fy0, -mul(self.PV + self.vV, self.Ki3), self.Nd, self.v)
        dae.add_jac(Fx0, 1e-6, self.Nd, self.Nd)

        # 19 - [pref], [vdcref], [v1], [v2]
        dae.add_jac(Fy0, mul(self.PQ + self.PV, self.Ki4), self.Nq, self.pref)
        dae.add_jac(Fy0, mul(self.vV + self.vQ, self.Kidc), self.Nq, self.vdcref)
        dae.add_jac(Fy0, -mul(self.vV + self.vQ, self.Kidc), self.Nq, self.v1)
        dae.add_jac(Fy0, mul(self.vV + self.vQ, self.Kidc), self.Nq, self.v2)
        dae.add_jac(Fx0, 1e-6, self.Nq, self.Nq)

        # 20 - [Idcx], [vdcref], [v1], [Nq], [Idcx]
        dae.add_jac(Fx0, -mul(self.vV + self.vQ, self.iTdc), self.Idcx, self.Idcx)
        dae.add_jac(Fy0, mul(self.vV + self.vQ, self.iTdc, self.Kpdc), self.Idcx, self.vdcref)
        dae.add_jac(Fy0, -mul(self.vV + self.vQ, self.iTdc, self.Kpdc), self.Idcx, self.v1)
        dae.add_jac(Fy0, mul(self.vV + self.vQ, self.iTdc, self.Kpdc), self.Idcx, self.v2)
        dae.add_jac(Fx0, mul(self.vV + self.vQ, self.iTdc), self.Idcx, self.Nq)
        dae.add_jac(Fx0, mul(self.PQ + self.PV, self.u + 1e-6), self.Idcx, self.Idcx)

<<<<<<< HEAD
        # 20 and 21
        dae.add_jac(Fy0, -div(self.u, self.Cdc), self.vCdc, self.ICdc)
        dae.add_jac(Fy0, div(self.u, self.Ldc), self.ILdc, self.v1)
        dae.add_jac(Fx0, -div(self.u, self.Ldc), self.ILdc, self.vCdc)
=======
        # 21.1
        dae.add_jac(Fy0, -div(self.u, self.Cdc), self.vCdc, self.ICdc)

>>>>>>> 3e9b4658

    def gycall(self, dae):
        iudc = div(1, dae.y[self.v1] - dae.y[self.v2])
        iucq = div(1, dae.x[self.ucq])

        # 5 [qref], [v]
        dae.add_jac(Gy, mul(self.PQ + self.vQ, div(1.0, self.usq) + self.Kp2), self.Idref, self.qref)
        dae.add_jac(Gy, mul(self.PQ + self.vQ,
                             -div(dae.y[self.qref], self.usq ** 2) - mul(self.Kp2, dae.x[self.Id])), self.Idref, self.v)

        # 6 [pref], [v], [v1] [v2]
        dae.add_jac(Gy, mul(self.PQ + self.PV, div(1.0, self.usq) + self.Kp4), self.Iqref, self.pref)
        dae.add_jac(Gy, -mul(self.PQ + self.PV, self.Kp4, dae.x[self.Iq]), self.Iqref, self.v)
        dae.add_jac(Gy, mul(self.vV + self.vQ, dae.x[self.Idcx], iucq), self.Iqref, self.v1)
        dae.add_jac(Gy, -mul(self.vV + self.vQ, dae.x[self.Idcx], iucq), self.Iqref, self.v2)

        # 7 [v1], [v2]
        dae.add_jac(Gy, mul(self.PQ + self.PV, -iudc **2, mul(dae.x[self.ucd], dae.x[self.Id]) + mul(dae.x[self.ucq], dae.x[self.Iq])), self.Idcy, self.v1)
        dae.add_jac(Gy, mul(self.PQ + self.PV, iudc **2, mul(dae.x[self.ucd], dae.x[self.Id]) + mul(dae.x[self.ucq], dae.x[self.Iq])), self.Idcy, self.v2)

        # 8 [v]
        dae.add_jac(Gy, dae.x[self.Id], self.a, self.v)

        # 9 [v]
        dae.add_jac(Gy, dae.x[self.Iq], self.v, self.v)

    def fcall(self, dae):
        # 12 - Id(3): x0[Id], x0[Iq], x0[ucd]
        dae.f[self.Id] = - mul(self.rsh, self.iLsh, dae.x[self.Id]) + dae.x[self.Iq] + mul(self.iLsh, dae.x[self.ucd] - self.usd)

        # 13 - Iq(3): x0[Iq], x0[Id], x0[ucq]
        dae.f[self.Iq] = - mul(self.rsh, self.iLsh, dae.x[self.Iq]) - dae.x[self.Id] + mul(self.iLsh, dae.x[self.ucq] - self.usq)

        # 14 - Md(2): y0[Idref], x0[Id]
        dae.f[self.Md] = mul(self.Ki1, dae.y[self.Idref] - dae.x[self.Id])

        # 15 - Mq(2): y0[Iqref], x0[Iq]
        dae.f[self.Mq] = mul(self.Ki1, dae.y[self.Iqref] - dae.x[self.Iq])

        # 16 - ucd(5): x0[Id], x0[Iq], x0[ucd], x0[Md], y0[Idref]
        dae.f[self.ucd] = -mul(self.Kp1, self.iTt, dae.x[self.Id]) - mul(self.xsh, self.iTt, dae.x[self.Iq]) \
                          - mul(self.iTt, dae.x[self.ucd]) + mul(self.iTt, dae.x[self.Md]) \
                          + mul(self.Kp1, self.iTt, dae.y[self.Idref]) + mul(self.iTt, self.usd)

        # 17 - ucq(6): x0[Iq], x0[Id], x0[ucq], x0[Mq], y0[Iqref], y0[v]
        dae.f[self.ucq] = -mul(self.Kp1, self.iTt, dae.x[self.Iq]) + mul(self.xsh, self.iTt, dae.x[self.Id]) \
                          - mul(self.iTt, dae.x[self.ucq]) + mul(self.iTt, dae.x[self.Mq]) \
                          + mul(self.Kp1, self.iTt, dae.y[self.Iqref]) + mul(self.iTt, self.usq)

        # 18 - Nd(5): y0[qref], y[v], x[Id]  |  y0[vref], y0[v]
        dae.f[self.Nd] = mul(self.Ki2, dae.y[self.qref] - mul(self.usq, dae.x[self.Id]), self.PQ + self.vQ) \
                         + mul(self.Ki3, dae.y[self.vref] - self.usq, self.PV + self.vV)  # Q or Vac control

        # 19 - Nq(6): y0[pref], x[Iq], y[v]  |  y0[vdcref], y0[v1], y0[v2]
        dae.f[self.Nq] = mul(self.Ki4, dae.y[self.pref] - mul(self.usq, dae.x[self.Iq]), self.PQ + self.PV) + mul(self.Kidc, dae.y[self.vdcref] - (dae.y[self.v1] - dae.y[self.v2]), self.vV + self.vQ)

        # 20 - Idcx(5): x0[Idcx], y0[vdcref], y0[v1], x0[Nq]  |  x0[Idcx]
        dae.f[self.Idcx] = mul(self.vV + self.vQ, self.iTdc, dae.x[self.Nq] - dae.x[self.Idcx] + mul(self.Kpdc, dae.y[self.vdcref] - (dae.y[self.v1] - dae.y[self.v2])) ) \
                           + mul(self.PQ + self.PV, dae.x[self.Idcx])

<<<<<<< HEAD
        iCdc = div(self.u, self.Cdc)
        iLdc = div(self.u, self.Ldc)

        # 21 - vCdc(1): y0[ICdc]
        dae.f[self.vCdc] = mul(-dae.y[self.ICdc], iCdc)

        # 22 - ILdc(2): y0[v1], x0[vCdc]
        dae.f[self.ILdc] = mul(dae.y[self.v1] - dae.x[self.vCdc], iLdc)
=======
        # 21.1
        dae.f[self.vCdc] = -div(dae.y[self.ICdc], self.Cdc)
>>>>>>> 3e9b4658

    def fxcall(self, dae):
        iudc = div(1, dae.y[self.v1] - dae.y[self.v2])
        iucq = div(1, dae.x[self.ucq])

        # 5 - [Id]
        dae.add_jac(Gx, -mul(self.PQ + self.vQ, self.Kp2, self.usq), self.Idref, self.Id)

        # 6 - [Iq], [Idcx], [Id], [ucd], [ucq]
        dae.add_jac(Gx, -mul(self.PQ + self.PV, self.Kp4, dae.y[self.v]), self.Iqref, self.Iq)
        dae.add_jac(Gx, mul(self.vV + self.vQ, (dae.y[self.v1] - dae.y[self.v2]), iucq), self.Iqref, self.Idcx)
        dae.add_jac(Gx, mul(self.vV + self.vQ, -dae.x[self.ucd], iucq), self.Iqref, self.Id)
        dae.add_jac(Gx, mul(self.vV + self.vQ, -dae.x[self.Id], iucq), self.Iqref, self.ucd)
        dae.add_jac(Gx, mul(self.vV + self.vQ, mul(dae.x[self.Idcx], (dae.y[self.v1] - dae.y[self.v2])) - mul(dae.x[self.Id], dae.x[self.ucd]), - iucq ** 2), self.Iqref, self.ucq)

        # 7 [ucd], [Id], [ucq], [Iq]
        dae.add_jac(Gx, mul(self.PQ + self.PV, dae.x[self.Id], iudc), self.Idcy, self.ucd)
        dae.add_jac(Gx, mul(self.PQ + self.PV, dae.x[self.ucd], iudc), self.Idcy, self.Id)
        dae.add_jac(Gx, mul(self.PQ + self.PV, dae.x[self.Iq], iudc), self.Idcy, self.ucq)
        dae.add_jac(Gx, mul(self.PQ + self.PV, dae.x[self.ucq], iudc), self.Idcy, self.Iq)

        # 8 [Iq]
        dae.add_jac(Gx, self.usq, self.a, self.Iq)

        # 9 [Iq]
        dae.add_jac(Gx, self.usq, self.v, self.Iq)

        # 18 [Id], [v]
        dae.add_jac(Fx, -mul(self.PQ + self.vQ, self.Ki2, self.usq), self.Nd, self.Id)
        dae.add_jac(Fy, -mul(self.PQ + self.vQ, self.Ki2, dae.x[self.Id]), self.Nd, self.v)

        # 19 [Iq], [v]
        dae.add_jac(Fx, -mul(self.PQ + self.PV, self.Ki4, self.usq), self.Nq, self.Iq)
        dae.add_jac(Fy, -mul(self.PQ + self.PV, self.Ki4, dae.x[self.Iq]), self.Nq, self.v)<|MERGE_RESOLUTION|>--- conflicted
+++ resolved
@@ -359,19 +359,11 @@
                            'Kidc': 2,
                            'Tt': 0.02,
                            'Tdc': 0.02,
-<<<<<<< HEAD
-                           'Cdc': 10.1,
-                           'Ldc': 0.1,
-                           })
-        self._params.extend(['vsc', 'Kp1', 'Ki1', 'Kp2', 'Ki2', 'Kp3', 'Ki3', 'Kp4', 'Ki4', 'Kpdc', 'Kidc',
-                             'Tt', 'Tdc', 'Cdc', 'Ldc'])
-=======
                            'Cdc': 0.1,
                            'RC': 0,
                            })
         self._params.extend(['vsc', 'Kp1', 'Ki1', 'Kp2', 'Ki2', 'Kp3', 'Ki3', 'Kp4', 'Ki4', 'Kpdc', 'Kidc',
                              'Tt', 'Tdc', 'Cdc', 'RC'])
->>>>>>> 3e9b4658
         self._descr.update({'vsc': 'static vsc idx',
                             'Kp1': 'current controller proportional gain',
                             'Ki1': 'current controller integrator gain',
@@ -388,20 +380,12 @@
                             'Cdc': 'dc interface shunt capacitor',
                             })
         self._algebs.extend(['vref', 'qref', 'pref', 'vdcref', 'Idref', 'Iqref', 'Idcy', 'ICdc'])
-<<<<<<< HEAD
-        self._states.extend(['Id', 'Iq', 'Md', 'Mq', 'ucd', 'ucq', 'Nd', 'Nq', 'Idcx', 'vCdc', 'ILdc'])
-=======
         self._states.extend(['Id', 'Iq', 'Md', 'Mq', 'ucd', 'ucq', 'Nd', 'Nq', 'Idcx' , 'vCdc'])
->>>>>>> 3e9b4658
         self._service.extend(['rsh', 'xsh', 'iLsh', 'wn', 'usd', 'usq', 'iTt', 'iTdc', 'PQ', 'PV', 'vV', 'vQ', 'adq',
                               'pref0', 'qref0', 'vref0', 'vdcref0'])
         self._mandatory.extend(['vsc'])
         self._fnamey.extend(['U^{ref}', 'Q^{ref}', 'P^{ref}', 'U_{dc}^{ref}', 'I_d^{ref}', 'I_q^{ref}', 'I_{dcy}', 'I^C_{dc}'])
-<<<<<<< HEAD
-        self._fnamex.extend(['I_d', 'I_q', 'M_d', 'M_q', 'u_c^d', 'u_c^q', 'N_d', 'N_q', 'I_{dcx}', 'U^C_{dc}', 'I^L_{dc}'])
-=======
         self._fnamex.extend(['I_d', 'I_q', 'M_d', 'M_q', 'u_c^d', 'u_c^q', 'N_d', 'N_q', 'I_{dcx}', 'U^C_{dc}'])
->>>>>>> 3e9b4658
         self.calls.update({'init1': True, 'gcall': True,
                            'fcall': True,
                            'gycall': True, 'fxcall': True,
@@ -468,18 +452,12 @@
         Idc = div(mul(dae.x[self.ucd], dae.x[self.Id]) + mul(dae.x[self.ucq], dae.x[self.Iq]),  dae.y[self.v1] - dae.y[self.v2])
         dae.y[self.Idcy] = mul(self.PQ + self.PV, Idc)
         dae.x[self.Idcx] = mul(self.vQ + self.vV, Idc)
-        dae.x[self.ILdc] = -Idc
 
         dae.x[self.Nd] = mul(self.PV + self.vV, div(self.qref0, self.usq))
         dae.x[self.Nq] = mul(self.vQ + self.vV, dae.x[self.Idcx])
 
-<<<<<<< HEAD
-        dae.x[self.vCdc] = dae.y[self.v1]
-        dae.y[self.ICdc] = zeros(self.n, 1)
-=======
         dae.y[self.ICdc] = zeros(self.n, 1)
         dae.x[self.vCdc] = dae.y[self.v1]
->>>>>>> 3e9b4658
 
         for idx in self.vsc:
             self.system.VSC.disable(idx)
@@ -523,17 +501,6 @@
         # 9 - v(2): y[v], x[Iq]
         dae.g[self.v] -= mul(self.usq, dae.x[self.Id])
 
-<<<<<<< HEAD
-        # 10 - v1(1): x0[Idcx]
-        dae.g[self.v1] -= dae.x[self.ILdc]
-
-        # 11 - v2(3): x0[Idcx]  |  y0[Idcy]  |   y0[ICdc]
-        dae.g -= spmatrix(mul(self.vV + self.vQ, dae.x[self.Idcx]) + mul(self.PQ + self.PV, dae.y[self.Idcy]), self.v2, [0] * self.n, (dae.m, 1), 'd')
-        dae.g += spmatrix(dae.y[self.ICdc], self.v2, [0] * self.n, (dae.m, 1), 'd')
-
-        # 11.1 - ICdc: x0[Idcx],  y0[Idcy], x0[ILdc], y0[ICdc]
-        dae.g[self.ICdc] = mul(self.vV + self.vQ, dae.x[self.Idcx]) + mul(self.PQ + self.PV, dae.y[self.Idcy]) + dae.x[self.ILdc] + dae.y[self.ICdc]
-=======
         # 10 - v1: x0[Idcx]  |  y0[Idcy]
         Idc = mul(self.vV + self.vQ, dae.x[self.Idcx]) + mul(self.PQ + self.PV, dae.y[self.Idcy])
         dae.g[self.v1] += -Idc - dae.y[self.ICdc]
@@ -545,7 +512,6 @@
         # 11.1
         dae.g[self.ICdc] = dae.y[self.v1] - dae.x[self.vCdc]
         # 11.2
->>>>>>> 3e9b4658
 
     def jac0(self, dae):
         # 1 [1], 2[1], 3[1], 4[1]
@@ -567,21 +533,6 @@
         # 7 - [Idcy]
         dae.add_jac(Gy0, -self.u + 1e-6, self.Idcy, self.Idcy)
 
-<<<<<<< HEAD
-        # 10 -
-        dae.add_jac(Gx0, -self.u, self.v1, self.ILdc)
-
-        # 11 - [Idcx], [Idcy], [ICdc]
-        dae.add_jac(Gx0, -mul(self.u, self.vV + self.vQ), self.v2, self.Idcx)
-        dae.add_jac(Gy0, -mul(self.u, self.PQ + self.PV), self.v2, self.Idcy)
-        dae.add_jac(Gy0, self.u, self.v2, self.ICdc)
-
-        # 11.1 [Idcx], [Idcy], [ILdc], [ICdc]
-        dae.add_jac(Gx0, mul(self.u, self.vV + self.vQ), self.ICdc, self.Idcx)
-        dae.add_jac(Gy0, mul(self.u, self.PQ + self.PV), self.ICdc, self.Idcy)
-        dae.add_jac(Gx0, self.u, self.ICdc, self.ILdc)
-        dae.add_jac(Gy0, self.u + 1e-6, self.ICdc, self.ICdc)
-=======
         # 10 - [Idcx], [Idcy]
         dae.add_jac(Gx0, -mul(self.u, self.vV + self.vQ), self.v1, self.Idcx)
         dae.add_jac(Gy0, -mul(self.u, self.PQ + self.PV), self.v1, self.Idcy)
@@ -594,7 +545,6 @@
         # 11.1
         dae.add_jac(Gy0, self.u, self.ICdc, self.v1)
         dae.add_jac(Gx0, -self.u, self.ICdc, self.vCdc)
->>>>>>> 3e9b4658
 
         # 12 - [Id], [Iq], [ucd]
         dae.add_jac(Fx0, -mul(self.rsh, self.iLsh, self.u) + 1e-6, self.Id, self.Id)
@@ -652,16 +602,9 @@
         dae.add_jac(Fx0, mul(self.vV + self.vQ, self.iTdc), self.Idcx, self.Nq)
         dae.add_jac(Fx0, mul(self.PQ + self.PV, self.u + 1e-6), self.Idcx, self.Idcx)
 
-<<<<<<< HEAD
-        # 20 and 21
-        dae.add_jac(Fy0, -div(self.u, self.Cdc), self.vCdc, self.ICdc)
-        dae.add_jac(Fy0, div(self.u, self.Ldc), self.ILdc, self.v1)
-        dae.add_jac(Fx0, -div(self.u, self.Ldc), self.ILdc, self.vCdc)
-=======
         # 21.1
         dae.add_jac(Fy0, -div(self.u, self.Cdc), self.vCdc, self.ICdc)
 
->>>>>>> 3e9b4658
 
     def gycall(self, dae):
         iudc = div(1, dae.y[self.v1] - dae.y[self.v2])
@@ -722,19 +665,8 @@
         dae.f[self.Idcx] = mul(self.vV + self.vQ, self.iTdc, dae.x[self.Nq] - dae.x[self.Idcx] + mul(self.Kpdc, dae.y[self.vdcref] - (dae.y[self.v1] - dae.y[self.v2])) ) \
                            + mul(self.PQ + self.PV, dae.x[self.Idcx])
 
-<<<<<<< HEAD
-        iCdc = div(self.u, self.Cdc)
-        iLdc = div(self.u, self.Ldc)
-
-        # 21 - vCdc(1): y0[ICdc]
-        dae.f[self.vCdc] = mul(-dae.y[self.ICdc], iCdc)
-
-        # 22 - ILdc(2): y0[v1], x0[vCdc]
-        dae.f[self.ILdc] = mul(dae.y[self.v1] - dae.x[self.vCdc], iLdc)
-=======
         # 21.1
         dae.f[self.vCdc] = -div(dae.y[self.ICdc], self.Cdc)
->>>>>>> 3e9b4658
 
     def fxcall(self, dae):
         iudc = div(1, dae.y[self.v1] - dae.y[self.v2])
