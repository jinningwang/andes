"""
Simple pandapower (2.7.0) interface
"""

import logging
import numpy as np
from functools import wraps

<<<<<<< HEAD
from numpy import NaN, pi
=======
>>>>>>> e677cd78
from andes.shared import pd, rad2deg, deg2rad
from andes.shared import pandapower as pp

logger = logging.getLogger(__name__)


def require_pandapower(f):
    """
    Decorator for functions that require pandapower.
    """

    @wraps(f)
    def wrapper(*args, **kwds):
        try:
            getattr(pp, '__version__')
        except AttributeError:
            raise ModuleNotFoundError("pandapower needs to be manually installed.")

        return f(*args, **kwds)

    return wrapper


def build_group_table(ssa, group, columns, mdl_name=[]):
    """
    Build the table for devices in a group in an ADNES System.

    Parameters
    ----------
    ssa : andes.system.System
        The ADNES system to build the table
    group : string
        The ADNES group
    columns : list of string
        The common columns of a group that to be included in the table.
    mdl_name : list of string
        The list of models that to be included in the table. Default as all models.

    Returns
    -------
    DataFrame

        The output Dataframe contains the columns from the device
    """
    group_df = pd.DataFrame(columns=columns)
    group = getattr(ssa, group)
    if not mdl_name:
        mdl_dict = getattr(group, 'models')
        for key in mdl_dict:
            mdl = getattr(ssa, key)
            group_df = pd.concat([group_df, mdl.as_df()[columns]], axis=0)
    else:
        for key in mdl_name:
            mdl = getattr(ssa, key)
            group_df = pd.concat([group_df, mdl.as_df()[columns]], axis=0)
    return group_df.reset_index(drop=True)


def make_link_table(ssa):
    """
    Build the link table for generators and generator controllers in an ADNES
    System, including ``SynGen`` and ``DG`` for now.

    Parameters
    ----------
    ssa : andes.system.System
        The ADNES system to link

    Returns
    -------
    DataFrame

        Each column in the output Dataframe contains the ``idx`` of linked
        ``StaticGen``, ``Bus``, ``DG``, ``RenGen``, ``RenExciter``, ``SynGen``,
        ``Exciter``, and ``TurbineGov``, ``gammap``, ``gammaq``.
    """
    # build StaticGen df
    ssa_stg = build_group_table(ssa, 'StaticGen', ['u', 'name', 'idx', 'bus'])
    # build TurbineGov df
    ssa_gov = build_group_table(ssa, 'TurbineGov', ['idx', 'syn'])
    # build Exciter df
    ssa_exc = build_group_table(ssa, 'Exciter', ['idx', 'syn'])
    # build SynGen df
    ssa_syg = build_group_table(ssa, 'SynGen', ['idx', 'bus', 'gen', 'gammap', 'gammaq'], ['GENCLS', 'GENROU'])
    # build DG df
    ssa_dg = build_group_table(ssa, 'DG', ['idx', 'bus', 'gen', 'gammap', 'gammaq'])
<<<<<<< HEAD
    # build RG df
    ssa_rg = build_group_table(ssa, 'RenGen', ['idx', 'bus', 'gen', 'gammap', 'gammaq'])
=======
    # build RenGen df
    ssa_rg = build_group_table(ssa, 'RenGen', ['idx', 'bus', 'gen', 'gammap', 'gammaq'])
    # build RenExciter df
    ssa_rexc = build_group_table(ssa, 'RenExciter', ['idx', 'reg'])
>>>>>>> e677cd78

    # output
    ssa_bus = ssa.Bus.as_df()[['name', 'idx']]
    ssa_key = pd.merge(left=ssa_stg.rename(columns={'name': 'stg_name', 'idx': 'stg_idx',
                                                    'bus': 'bus_idx', 'u': 'stg_u'}),
                       right=ssa_bus.rename(columns={'name': 'bus_name', 'idx': 'bus_idx'}),
                       how='left', on='bus_idx')
    ssa_syg = pd.merge(left=ssa_key, how='right', on='stg_idx',
                       right=ssa_syg.rename(columns={'idx': 'syg_idx', 'gen': 'stg_idx'}))
    ssa_dg = pd.merge(left=ssa_key, how='right', on='stg_idx',
                      right=ssa_dg.rename(columns={'idx': 'dg_idx', 'gen': 'stg_idx'}))
    ssa_rg = pd.merge(left=ssa_key, how='right', on='stg_idx',
                      right=ssa_rg.rename(columns={'idx': 'rg_idx', 'gen': 'stg_idx'}))
    ssa_key0 = pd.merge(left=ssa_key, how='left', on='stg_idx',
                        right=ssa_syg[['stg_idx', 'syg_idx']])
    ssa_key0 = pd.merge(left=ssa_key0, how='left', on='stg_idx',
                        right=ssa_dg[['stg_idx', 'dg_idx']])
    ssa_key0 = pd.merge(left=ssa_key0, how='left', on='stg_idx',
                        right=ssa_rg[['stg_idx', 'rg_idx']])
    ssa_key0.fillna(False, inplace=True)
    ssa_key0['dyr'] = ssa_key0['syg_idx'].astype(
        bool) + ssa_key0['dg_idx'].astype(bool) + ssa_key0['rg_idx'].astype(bool)
    ssa_key0['dyr'] = 1 - ssa_key0['dyr'].astype(int)
    ssa_key0['dyr'] = ssa_key0['dyr'].astype(bool)
    ssa_dyr0 = ssa_key0[ssa_key0.dyr].drop(['dyr'], axis=1)
    ssa_dyr0['gammap'] = 1
    ssa_dyr0['gammaq'] = 1
    ssa_key = pd.concat([ssa_syg, ssa_dg, ssa_rg, ssa_dyr0], axis=0)
    ssa_key = pd.merge(left=ssa_key,
                       right=ssa_exc.rename(columns={'idx': 'exc_idx', 'syn': 'syg_idx'}),
                       how='left', on='syg_idx')
    ssa_key = pd.merge(left=ssa_key,
                       right=ssa_gov.rename(columns={'idx': 'gov_idx', 'syn': 'syg_idx'}),
                       how='left', on='syg_idx')
<<<<<<< HEAD
    cols = ['stg_name', 'stg_u', 'stg_idx', 'bus_idx', 'dg_idx', 'rg_idx', 'syg_idx', 'exc_idx',
            'gov_idx', 'bus_name', 'gammap', 'gammaq']
=======
    ssa_key = pd.merge(left=ssa_key, how='left', on='rg_idx',
                       right=ssa_rexc.rename(columns={'idx': 'rexc_idx', 'reg': 'rg_idx'}))

    cols = ['stg_name', 'stg_u', 'stg_idx', 'bus_idx', 'dg_idx', 'rg_idx', 'rexc_idx',
            'syg_idx', 'exc_idx', 'gov_idx', 'bus_name', 'gammap', 'gammaq']
>>>>>>> e677cd78
    return ssa_key[cols].reset_index(drop=True)


@require_pandapower
def runopp_map(ssp, link_table, **kwargs):
    """
    Run OPF in pandapower using ``pp.runopp()`` and map results back to ANDES
    based on the link table.

    Parameters
    ----------
    ssp : pandapower network
        The pandapower network

    link_table : DataFrame
        The link table of ADNES system

    Returns
    -------
    DataFrame

        The DataFrame contains the OPF results with columns ``p_mw``,
        ``q_mvar``, ``vm_pu`` in p.u., and the corresponding ``idx`` of
        ``StaticGen``, ``Exciter``, ``TurbineGov`` in ANDES.

    Notes
    -----
      - The pandapower net and the ANDES system must have same base MVA.
      - Multiple ``DG`` connected to the same ``StaticGen`` will be converted to one generator.
        The power is dispatched to each ``DG`` by the power ratio ``gammap``
    """

    try:
        pp.runopp(ssp, **kwargs)
<<<<<<< HEAD
    except:
=======
    except Exception:
>>>>>>> e677cd78
        pp.rundcopp(ssp, **kwargs)
        logger.warning("ACOPF failed, DCOPF is used instead.")

    # take dispatch results from pp
    ssp_gen = ssp.gen.rename(columns={'name': 'stg_idx'})
    ssp_res = pd.concat([ssp_gen[['stg_idx']],
                        ssp.res_gen[['p_mw', 'q_mvar', 'vm_pu']]], axis=1)

    ssp_res = pd.merge(left=ssp_res,
                       right=ssp_gen[['stg_idx', 'controllable']],
                       how='left', on='stg_idx')
    ssp_res = pd.merge(left=ssp_res, right=link_table,
                       how='left', on='stg_idx')
    ssp_res['p'] = ssp_res['p_mw'] * ssp_res['gammap'] / ssp.sn_mva
    ssp_res['q'] = ssp_res['q_mvar'] * ssp_res['gammaq'] / ssp.sn_mva
    col = ['stg_idx', 'p', 'q', 'vm_pu', 'bus_idx', 'controllable',
           'dg_idx', 'rg_idx', 'syg_idx', 'gov_idx', 'exc_idx']
    return ssp_res[col]


@require_pandapower
def add_gencost(ssp, gen_cost):
    """
    Add cost function to converted pandapower net `ssp`.

    The cost data follows the same format of pypower and matpower.

    Now only poly_cost is supported.

    Parameters
    ----------
    ssp :
        The pandapower net

    gen_cost : array
        generator cost data
    """

    # check dimension
    if gen_cost.shape[0] != ssp.gen.shape[0]:
        print('Input cost function size does not match gen size.')

    for num, uid in enumerate(ssp.gen.index):
        if gen_cost[num, 0] == 2:  # poly_cost
            pp.create_poly_cost(net=ssp,
                                element=uid,
                                et='gen',
                                cp2_eur_per_mw2=gen_cost[num, 4],
                                cp1_eur_per_mw=gen_cost[num, 5],
                                cp0_eur=gen_cost[num, 6])
        else:
            # TODO: piecewise linear
            continue

    return True


def _to_pp_bus(ssp, ssa_bus):
    """Create bus in pandapower net"""
    bus_cols = ['Vn', 'name', 'u', 'vmax', 'vmin', 'zone']
    bus_df = ssa_bus[bus_cols]
    bus_df.columns = ['vn_kv', 'name', 'in_service', 'max_vm_pu', 'min_vm_pu', 'zone']
    bus_df['type'] = 'b'
    bus_df['in_service'] = bus_df['in_service'].astype('bool')
    bus_df.reset_index(inplace=True, drop=True)
    setattr(ssp, 'bus', bus_df)
    return ssp


def _to_pp_line(ssa, ssp, ssa_bus):
    """Create line in pandapower net"""
    # TODO: 1) from- and to- sides `Y`; 2)`g`
    omega = 2 * np.pi * ssp.f_hz

    ssa_bus_slice = ssa.Bus.as_df()[['idx', 'Vn']].rename(columns={"idx": "bus1", "Vn": "Vb"})
    ssa_line = ssa.Line.as_df().merge(ssa_bus_slice, on='bus1', how='left')

    ssa_line['Zb'] = ssa_line["Vb"]**2 / ssa_line["Sn"]
    ssa_line['Yb'] = ssa_line["Sn"] / ssa_line["Vb"]**2
    ssa_line['R'] = ssa_line["r"] * ssa_line['Zb']  # ohm
    ssa_line['X'] = ssa_line["x"] * ssa_line['Zb']  # ohm
    ssa_line['C'] = ssa_line["b"] / ssa_line['Zb'] / omega * 1e9  # nF
    ssa_line['G'] = ssa_line["g"] * ssa_line['Yb'] * 1e6  # mS
    # default rate_a is 2000 MVA
    ssa_line['rate_a'] = ssa_line['rate_a'].replace(0, 2000)
<<<<<<< HEAD
    ssa_line['max_i_ka'] = ssa_line["rate_a"] / ssa_line['Vb'] / 1.73205080757  # kA
=======
    ssa_line['max_i_ka'] = ssa_line["rate_a"] / ssa_line['Vb'] / np.sqrt(3)  # kA
>>>>>>> e677cd78

    ssa_bus1 = ssa_bus[['idx']]
    ssa_bus1['from_bus'] = ssa_bus.index
    ssa_bus1.rename(columns={'uid': 'from_bus', 'idx': 'bus1'}, inplace=True)
    ssa_bus1 = ssa_bus1.reset_index(drop=True)
    ssa_bus2 = ssa_bus1.copy()
    ssa_bus2.rename(columns={'from_bus': 'to_bus', 'bus1': 'bus2'}, inplace=True)
    ssa_line = ssa_line.merge(ssa_bus1, on='bus1', how='left')
    ssa_line = ssa_line.merge(ssa_bus2, on='bus2', how='left')

    ssa_line['name'] = _rename(ssa_line['name'])

    line_cols = ['name', 'from_bus', 'to_bus', 'u', 'R', 'X', 'C', 'G', 'max_i_ka']
    line_df = ssa_line[line_cols][ssa_line['trans'] == 0].reset_index(drop=True)
    line_df['length_km'] = 1
    line_df['type'] = 'ol'
    line_df['parallel'] = 1
    line_df['max_loading_percent'] = 100
    line_df['df'] = 1
    line_df['std_type'] = None
    line_df.rename(columns={'R': 'r_ohm_per_km', 'X': 'x_ohm_per_km',
                            'C': 'c_nf_per_km', 'G': 'g_us_per_km',
                            'u': 'in_service'}, inplace=True)
    line_df['in_service'] = line_df['in_service'].astype('bool')
    setattr(ssp, 'line', line_df)

    tf_df = ssa_line[ssa_line['trans'] == 1].reset_index(drop=True)
    if tf_df.shape[0] > 1:
        tf_df.rename(columns={'R': 'r_ohm_per_km', 'X': 'x_ohm_per_km',
                              'C': 'c_nf_per_km', 'G': 'g_us_per_km',
                              'u': 'in_service'}, inplace=True)
        tf_df['in_service'] = tf_df['in_service'].astype('bool')

        tf_df['hv_bus'] = tf_df[['from_bus', 'to_bus', 'Vn1', 'Vn2']].apply(
            lambda x: x[0] if x[2] >= x[3] else x[1], axis=1)
        tf_df['lv_bus'] = tf_df[['from_bus', 'to_bus', 'Vn1', 'Vn2']].apply(
            lambda x: x[0] if x[2] < x[3] else x[1], axis=1)
        tf_df[['hv_bus', 'lv_bus']] = tf_df[['hv_bus', 'lv_bus']].astype('int')
        tf_df['vn_hv_kv'] = tf_df[['from_bus', 'to_bus', 'Vn1', 'Vn2']].apply(
            lambda x: x[2] if x[2] >= x[3] else x[3], axis=1)
        tf_df['vn_lv_kv'] = tf_df[['from_bus', 'to_bus', 'Vn1', 'Vn2']].apply(
            lambda x: x[2] if x[2] < x[3] else x[3], axis=1)
        tf_df['tap_side'] = tf_df[['Vn1', 'Vn2']].apply(lambda x: 'hv' if x[0] >= x[1] else 'lv', axis=1)

        tf_df['zk'] = (tf_df['r'] ** 2 + tf_df['x'] ** 2) ** 0.5
        tf_df['sn_mva'] = 99999
        tf_df['vk_percent'] = np.sign(tf_df['x']) * tf_df['zk'] * tf_df['sn_mva'] * 100 / ssp.sn_mva
        tf_df['vkr_percent'] = tf_df['r'] * tf_df['sn_mva'] * 100 / ssp.sn_mva
        tf_df['max_loading_percent'] = 100
        tf_df['pfe_kw'] = 0
        tf_df['i0_percent'] = -tf_df['b'] * 100 * ssp.sn_mva / tf_df['sn_mva']
        tf_df['shift_degree'] = tf_df['phi'] * rad2deg
        tf_df['tap_step_percent'] = abs((tf_df['tap'] - 1) * 100)
        tf_df['tap_pos'] = np.sign((tf_df['tap'] - 1) * 100)
        tf_df['tap_neutral'] = 0
        tf_df['parallel'] = 1
        tf_df['oltc'] = False
        tf_df['tap_phase_shifter'] = False
<<<<<<< HEAD
        tf_df['tap_step_degree'] = NaN
=======
        tf_df['tap_step_degree'] = np.NaN
>>>>>>> e677cd78
        tf_df['df'] = 1
        tf_df['std_type'] = None

        trafo_cols = ['name', 'hv_bus', 'lv_bus', 'sn_mva', 'vn_hv_kv',
                      'vn_lv_kv', 'vk_percent', 'vkr_percent', 'pfe_kw', 'i0_percent',
                      'shift_degree', 'tap_side', 'tap_neutral',
                      'tap_step_percent', 'tap_pos', 'in_service',
                      'max_loading_percent', 'parallel', 'tap_phase_shifter',
                      'tap_step_degree', 'df', 'std_type']

        tf_df[trafo_cols].reset_index(drop=True)
        setattr(ssp, 'trafo', tf_df[trafo_cols].reset_index(drop=True))
    return ssp


def _to_pp_load(ssa, ssp, ssa_bus):
    """Create load in pandapower net"""
    ssa_pq = ssa.PQ.as_df()
    ssa_pq['p_mw'] = ssa_pq["p0"] * ssp.sn_mva
    ssa_pq['q_mvar'] = ssa_pq["q0"] * ssp.sn_mva

    ssa_pq['name'] = _rename(ssa_pq['name'])
    pq_cols = ['name', 'u', 'p_mw', 'q_mvar', 'bus']
    load_df = ssa_pq[pq_cols].reset_index(drop=True)
    load_df.rename(columns={'u': 'in_service', 'bus': 'idx'}, inplace=True)
    load_df['in_service'] = load_df['in_service'].astype('bool')
    load_df = load_df.merge(ssa_bus[['idx', 'bus']], on='idx', how='left')
    load_df['sn_mva'] = ssp.sn_mva
    load_df['controllable'] = False
    load_df['type'] = None
    load_df['const_i_percent'] = 0
    load_df['const_z_percent'] = 0
    load_df['scaling'] = 1
    load_df.drop(['idx'], axis=1, inplace=True)
    setattr(ssp, 'load', load_df)
    return ssp


def _to_pp_shunt(ssa, ssp, ssa_bus):
    """Create shunt in pandapower net"""
    ssa_shunt = ssa.Shunt.as_df()
    ssa_shunt['p_mw'] = ssa_shunt["g"] * ssp.sn_mva
    ssa_shunt['q_mvar'] = ssa_shunt["b"] * (-1) * ssp.sn_mva

    ssa_shunt['name'] = _rename(ssa_shunt['name'])
    shunt_cols = ['name', 'u', 'p_mw', 'q_mvar', 'bus', 'Vn']
    shunt_df = ssa_shunt[shunt_cols].reset_index(drop=True)
    shunt_df.rename(inplace=True,
                    columns={'u': 'in_service', 'bus': 'idx',
                             'Vn': 'vn_kv'})
    shunt_df['in_service'] = shunt_df['in_service'].astype('bool')
    shunt_df = shunt_df.merge(ssa_bus[['idx', 'bus']], on='idx', how='left')
    shunt_df['step'] = 1
    shunt_df['max_step'] = 1
    shunt_df.drop(['idx'], axis=1, inplace=True)
    setattr(ssp, 'shunt', shunt_df)
    return ssp


def _to_pp_gen_pre(ssa):
    """Create generator data in pandapower net"""
    # build StaticGen df
    stg_cols = ['idx', 'u', 'bus', 'v0', 'vmax', 'vmin']
    stg_calc_cols = ['p0', 'q0', 'pmax', 'pmin', 'qmax', 'qmin']
    ssa_stg = build_group_table(ssa, 'StaticGen', stg_cols + stg_calc_cols)
    ssa_stg['name'] = ssa_stg.idx
    ssa_stg.rename(inplace=True,
                   columns={"bus": "bus_idx",
                            "u": "stg_u",
                            "idx": "stg_idx"})
    # retrieve Bus idx in pp net
    ssa_busn = ssa.Bus.as_df().copy().reset_index()[["uid", "idx"]].rename(
        columns={"uid": "pp_bus", "idx": "bus_idx"})

    ssa_stg = pd.merge(ssa_stg, ssa_busn,
                       how="left", on="bus_idx")

    return ssa_stg


def _to_pp_gen(ssa, ssp, ctrl=[]):
    """Create shunt in pandapower net"""
    # TODO: Add RenGen
    ssa_sg = _to_pp_gen_pre(ssa)

    # assign slack bus
    ssa_sg["slack"] = False
    ssa_sg["slack"][ssa_sg["bus_idx"] == ssa.Slack.bus.v[0]] = True

    # compute the actual value
    stg_calc_cols = ['p0', 'q0', 'pmax', 'pmin', 'qmax', 'qmin']
    ssa_sg[stg_calc_cols] = ssa_sg[stg_calc_cols].apply(lambda x: x * ssp.sn_mva)
    if 'gammap' not in _to_pp_gen_pre(ssa).columns:
        ssa_sg['gammap'] = 1
        ssa_sg['gammaq'] = 1
    else:
        ssa_sg['p0'] = ssa_sg['p0'] * ssa_sg['gammap']
        ssa_sg['q0'] = ssa_sg['q0'] * ssa_sg['gammaq']

    # default controllable is determined by governor
    if len(ctrl) > 0:
        if len(ctrl) != len(ssa_sg):
            raise ValueError("ctrl length does not match StaticGen length")
    else:
        ctrl = [1] * len(ssa_sg)
    ssa_sg["ctrl"] = [bool(x) for x in ctrl]

    ssa_sg['name'] = _rename(ssa_sg['name'])
    gen_cols = ['name', 'slack', 'pp_bus', 'p0', 'v0', 'ctrl',
                'stg_u', 'pmax', 'pmin', 'qmax', 'qmin']
    gen_df = ssa_sg[gen_cols].copy()
    gen_df.rename(inplace=True,
                  columns={'pp_bus': 'bus', 'p0': 'p_mw',
                           'v0': 'vm_pu', 'ctrl': 'controllable',
                           'stg_u': 'in_service', 'pmax': 'max_p_mw',
                           'pmin': 'min_p_mw', 'qmax': 'max_q_mvar',
                           'qmin': 'min_q_mvar'})
    gen_df['in_service'] = gen_df['in_service'].astype('bool')
    gen_df['controllable'] = gen_df['controllable'].astype('bool')
    gen_df['slack_weight'] = gen_df['slack'].astype('float')
    gen_df['scaling'] = 1
    gen_df['sn_mva'] = ssp.sn_mva
    setattr(ssp, 'gen', gen_df)
    return ssp


@require_pandapower
def to_pandapower(ssa, ctrl=[], verify=True, tol=1e-6):
    """
    Convert an ADNES system to a pandapower network for power flow studies.

    Parameters
    ----------
    ssa : andes.system.System
        The ADNES system to be converted
    ctrl : list
        The controlability of generators. The length should be the same with the
        number of ``StaticGen``.
        If not given, controllability of generators will be assigned by default.
        Example input: [1, 0, 1, ...]; ``PV`` first, then ``Slack``.
    verify : bool
        If True, the converted network will be verified with the source ANDES system
        using AC power flow.
    tol : float
        The tolerance of error.

    Returns
    -------
    pandapower.auxiliary.pandapowerNet
        A pandapower net with the same bus, branch, gen, and load data as the
        ANDES system

    Notes
    -----
    Handling of the following parameters:

      - Generator cost is not included in the conversion. Use ``add_gencost()``
        to add cost data.
      - By default, all generators in ``ssp`` are controllable unless user-defined controllability
        is given
      - The online status of generators are determined by the online status of ``StaticGen``
        that connected to the ``SynGen`` or ``DG``
      - ``ssp.gen.name`` is from ``ssa.StaticGen.idx``, which should be unique
    """

    # create a PP network
    ssp = pp.create_empty_network(f_hz=ssa.config.freq,
                                  sn_mva=ssa.config.mva,
                                  )

    # build bus table
    ssa_bus = ssa.Bus.as_df()
    ssa_bus['name'] = _rename(ssa_bus['name'])
    ssa_bus['bus'] = ssa_bus.index

    # --- 1. convert buses ---
    ssp = _to_pp_bus(ssp, ssa_bus)

    # --- 2. convert Line ---
    ssp = _to_pp_line(ssa, ssp, ssa_bus)

    # --- 3. load ---
    ssp = _to_pp_load(ssa, ssp, ssa_bus)

    # --- 4. shunt ---
    ssp = _to_pp_shunt(ssa, ssp, ssa_bus)

    # --- 5. generator ---
    ssp = _to_pp_gen(ssa, ssp, ctrl)

    if verify:
        _verify_pf(ssa, ssp, tol)

    return ssp


def _verify_pf(ssa, ssp, tol=1e-6):
    """
    Verify power flow results.
    """
    ssa.PFlow.run()
    pp.runpp(ssp)

    pf_bus = ssa.Bus.as_df()[["name"]]

    # ssa
    pf_bus['v_andes'] = ssa.Bus.v.v
    pf_bus['a_andes'] = ssa.Bus.a.v

    # ssp
    pf_bus['v_pp'] = ssp.res_bus['vm_pu']
    pf_bus['a_pp'] = ssp.res_bus['va_degree'] * deg2rad

    # align ssa angle with slcka bus angle
    row_slack = np.argmin(np.abs(pf_bus['a_pp']))
    pf_bus['a_andes'] = pf_bus['a_andes'] - pf_bus['a_andes'].iloc[row_slack]

    pf_bus['v_diff'] = pf_bus['v_andes'] - pf_bus['v_pp']
    pf_bus['a_diff'] = pf_bus['a_andes'] - pf_bus['a_pp']

    if (np.max(np.abs(pf_bus['v_diff'])) < tol) and \
            (np.max(np.abs(pf_bus['a_diff'])) < tol):
        logger.info("Power flow results are consistent. Conversion is successful.")
        return True
    else:
        logger.warning("Warning: Power flow results are inconsistent. Pleaes check!")
        return False


def _rename(pds_in):
    """
    Rename the duplicated elelemts in a pandas.Series.
    """
    if pds_in.duplicated().any():
        pds = pds_in.copy()
        dp_index = pds.duplicated()[pds.duplicated()].index
        pds.iloc[dp_index] = pds.iloc[dp_index] + ' ' + pds.iloc[dp_index].index.astype(str)
        return pds
    else:
        return pds_in


# TODO: add test for make GSF
@require_pandapower
def make_GSF(ppn, verify=True, using_sparse_solver=False):
    """
    Build the Generation Shift Factor matrix of a pandapower net.

    Parameters
    ----------
    ppn : pandapower.network.Network
        Pandapower network
    verify : bool
        True to verify the GSF with that from DC power flow
    using_sparse_solver : bool
        True to use a sparse solver for pandapower maktPTDF

    Returns
    -------
    np.ndarray
        The GSF array
    """

    from pandapower.pypower.makePTDF import makePTDF
    from pandapower.pd2ppc import _pd2ppc

    # --- run DCPF ---
    pp.rundcpp(ppn)

    # --- compute PTDF ---
    _, ppci = _pd2ppc(ppn)
    ptdf = makePTDF(ppci["baseMVA"], ppci["bus"], ppci["branch"],
                    using_sparse_solver=using_sparse_solver)

    # --- get the gsf ---
    line_size = ppn.line.shape[0]
    gsf = ptdf[0:line_size, :]

    if verify:
        _verifyGSF(ppn, gsf)

    return gsf


def _verifyGSF(ppn, gsf, tol=1e-4):
    """Verify the GSF with DCPF"""
    # --- DCPF results ---
    rl = pd.concat([ppn.res_line['p_from_mw'], ppn.line[['from_bus', 'to_bus']]], axis=1)
    rp = _sumPF_ppn(ppn)
    rl_c = np.array(np.matrix(gsf) * np.matrix(rp.ngen).T)
    res_gap = rl.p_from_mw.values - rl_c.flatten()
    if np.abs(res_gap).max() <= tol:
        logger.info("GSF is consistent.")
    else:
        logger.warning("Warning: GSF is inconsistent. Pleaes check!")


def _sumPF_ppn(ppn):
    """Summarize PF results of a pandapower net"""
    rg = pd.DataFrame()
    rg['gen'] = ppn.res_gen['p_mw']
    rg['bus'] = ppn.gen['bus']
    rg = rg.groupby('bus').sum()
    rg.reset_index(inplace=True)
    rd = pd.DataFrame()
    rd['demand'] = ppn.res_load['p_mw']
    rd['bus'] = ppn.load['bus']
    rd = rd.groupby('bus').sum()
    rd.reset_index(inplace=True)
    rp = pd.DataFrame()
    rp['bus'] = ppn.bus.index
    rp = pd.merge(rp, rg, how='left', on='bus')
    rp = pd.merge(rp, rd, how='left', on='bus')
    rp.fillna(0, inplace=True)
    rp['ngen'] = rp['gen'] - rp['demand']
    return rp<|MERGE_RESOLUTION|>--- conflicted
+++ resolved
@@ -6,10 +6,7 @@
 import numpy as np
 from functools import wraps
 
-<<<<<<< HEAD
 from numpy import NaN, pi
-=======
->>>>>>> e677cd78
 from andes.shared import pd, rad2deg, deg2rad
 from andes.shared import pandapower as pp
 
@@ -96,15 +93,11 @@
     ssa_syg = build_group_table(ssa, 'SynGen', ['idx', 'bus', 'gen', 'gammap', 'gammaq'], ['GENCLS', 'GENROU'])
     # build DG df
     ssa_dg = build_group_table(ssa, 'DG', ['idx', 'bus', 'gen', 'gammap', 'gammaq'])
-<<<<<<< HEAD
-    # build RG df
-    ssa_rg = build_group_table(ssa, 'RenGen', ['idx', 'bus', 'gen', 'gammap', 'gammaq'])
-=======
+
     # build RenGen df
     ssa_rg = build_group_table(ssa, 'RenGen', ['idx', 'bus', 'gen', 'gammap', 'gammaq'])
     # build RenExciter df
     ssa_rexc = build_group_table(ssa, 'RenExciter', ['idx', 'reg'])
->>>>>>> e677cd78
 
     # output
     ssa_bus = ssa.Bus.as_df()[['name', 'idx']]
@@ -139,16 +132,12 @@
     ssa_key = pd.merge(left=ssa_key,
                        right=ssa_gov.rename(columns={'idx': 'gov_idx', 'syn': 'syg_idx'}),
                        how='left', on='syg_idx')
-<<<<<<< HEAD
-    cols = ['stg_name', 'stg_u', 'stg_idx', 'bus_idx', 'dg_idx', 'rg_idx', 'syg_idx', 'exc_idx',
-            'gov_idx', 'bus_name', 'gammap', 'gammaq']
-=======
+
     ssa_key = pd.merge(left=ssa_key, how='left', on='rg_idx',
                        right=ssa_rexc.rename(columns={'idx': 'rexc_idx', 'reg': 'rg_idx'}))
 
     cols = ['stg_name', 'stg_u', 'stg_idx', 'bus_idx', 'dg_idx', 'rg_idx', 'rexc_idx',
             'syg_idx', 'exc_idx', 'gov_idx', 'bus_name', 'gammap', 'gammaq']
->>>>>>> e677cd78
     return ssa_key[cols].reset_index(drop=True)
 
 
@@ -183,11 +172,7 @@
 
     try:
         pp.runopp(ssp, **kwargs)
-<<<<<<< HEAD
-    except:
-=======
     except Exception:
->>>>>>> e677cd78
         pp.rundcopp(ssp, **kwargs)
         logger.warning("ACOPF failed, DCOPF is used instead.")
 
@@ -273,11 +258,7 @@
     ssa_line['G'] = ssa_line["g"] * ssa_line['Yb'] * 1e6  # mS
     # default rate_a is 2000 MVA
     ssa_line['rate_a'] = ssa_line['rate_a'].replace(0, 2000)
-<<<<<<< HEAD
-    ssa_line['max_i_ka'] = ssa_line["rate_a"] / ssa_line['Vb'] / 1.73205080757  # kA
-=======
     ssa_line['max_i_ka'] = ssa_line["rate_a"] / ssa_line['Vb'] / np.sqrt(3)  # kA
->>>>>>> e677cd78
 
     ssa_bus1 = ssa_bus[['idx']]
     ssa_bus1['from_bus'] = ssa_bus.index
@@ -336,11 +317,7 @@
         tf_df['parallel'] = 1
         tf_df['oltc'] = False
         tf_df['tap_phase_shifter'] = False
-<<<<<<< HEAD
-        tf_df['tap_step_degree'] = NaN
-=======
         tf_df['tap_step_degree'] = np.NaN
->>>>>>> e677cd78
         tf_df['df'] = 1
         tf_df['std_type'] = None
 
